--- conflicted
+++ resolved
@@ -411,15 +411,8 @@
                         'You passed {} {} as a sublattice specifier, '
                         'this is not recognized'.format(type(item), item))
         else:
-<<<<<<< HEAD
-            factors = [1]*len(masses)
-
-        self.set_positions(recenter_positions(
-            self.get_positions(), masses, factors))
-=======
             factors = [1] * len(masses)
         self.set_positions(recenter_positions(self.get_positions(), masses, factors))
->>>>>>> d9be799f
         if 'velocities' in self:
             self.set_velocities(recenter_velocities(
                 self.get_velocities(), masses, factors))